// Copyright 2020 Harald Albrecht.
//
// Licensed under the Apache License, Version 2.0 (the "License"); you may not
// use this file except in compliance with the License. You may obtain a copy
// of the License at
//
//    http://www.apache.org/licenses/LICENSE-2.0
//
// Unless required by applicable law or agreed to in writing, software
// distributed under the License is distributed on an "AS IS" BASIS, WITHOUT
// WARRANTIES OR CONDITIONS OF ANY KIND, either express or implied. See the
// License for the specific language governing permissions and limitations
// under the License.

package testbasher

import (
	"fmt"
	"math/rand"
	"os"
	"path"
	"path/filepath"
	"regexp"
	"strings"

	"github.com/onsi/ginkgo/v2"
)

// defsfilename is the filename of a script file containing definitions for
// auxiliary Basher scripts, and these definitions then point to the temporary
// locations where these scripts have been written to.
const defsfilename = "basher-defs.sh"

// allowednamechars specifies the symbols allowed in shell environment and
// variable names.
var allowednamechars = regexp.MustCompile("[^A-Za-z0-9_]+")

// Basher manages (temporary) auxiliary scripts for setting up special
// environments for individual test cases. Make sure to always call Done at the
// end of a test case using Basher, preferably by immediately defer'ing the Done
// call.
//
// Scripts are added to a Basher by calling the Script method, giving the script
// a name and specifying the script itself. The script then gets written to a
// temporary file in a temporary directory, created especially for the test
// function which calls the Script method. When working with multiple test
// scripts, these scripts must be referenced via automatically injected
// environment variables named as the script (but without an ".sh" suffix).
//
<<<<<<< HEAD
// For example, script "a.sh" wants to call script "b.sh", so it needs to
// substitute "b.sh" by $b (or ${b}):
//
//	# script "a"
//	$b arg1 arg2 etc # call script "b"
=======
// For example, script “a.sh” wants to call script “b.sh”, so it needs to
// substitute “b.sh” by “$b” (or “${b}”):
>>>>>>> f8820ed5
//
//	# script "a"
//	$b arg1 arg2 etc # call script "b"
//
// Invalid characters in shell script names, such as “-”, will be replaced by
// “_” in the name of the corresponding environment variable.
type Basher struct {
	tmpdir   string            // temporary directory receiving scripts.
	defspath string            // path/filename to script with definitions, in temporary dir.
	scripts  map[string]string // maps script names to their temporary files.
}

// Done cleans up all temporary scripts and preferably is to be defer'ed by a
// test case immediately after creating a Basher.
func (b *Basher) Done() {
	if b.tmpdir != "" {
		// All we need to do is call remove all ;) This neatly removes the
		// temporary script directory with all its scripts.
		if err := os.RemoveAll(b.tmpdir); err != nil {
			panic(err.Error())
		}
		b.tmpdir = ""
	}
}

// Start starts the named script as a new TestCommand, with the given
// arguments.
func (b *Basher) Start(name string, args ...string) *TestCommand {
	name = strings.TrimSuffix(name, ".sh")
	scriptpath, ok := b.scripts[name]
	if !ok {
		panic(fmt.Sprintf("cannot run unknown script %q", name))
	}
	return NewTestCommand(scriptpath, args...)
}

// Script adds a (BASH) script with the given name. The script will
// automatically get the usual shebang prepended, so scripts should not
// include it themselves. An additional next line after the shebang will also
// be injected for sourcing a temporary file with script environment variables
// referencing the correct temporary script file path and filenames.
//
// For example: script “foo” (or “foo.sh”) will have an associated environment
// variable “$foo” pointing to its temporary location. A script “foo-bar” has
// the associated environment variable “$foo_bar”.
func (b *Basher) Script(name, script string) {
	b.init("")
	b.addScript(name, script, false)
}

// Common adds an unnamed script with common definitions, which are then
// automatically made available to all (non-common) scripts.
func (b *Basher) Common(script string) {
	b.init("")
	b.addScript(fmt.Sprintf("common%d", rand.Int()), script, true)
}

// addScript creates a temporary script file from the given script, and adds
// it to the known scripts as "name". If this is a "common" script, then it
// will automatically be sourced in all non-common scripts.
func (b *Basher) addScript(name, script string, common bool) {
	// Cut off any .sh suffix, if present. Then assign a full path to the
	// script, located in the temporary script directory.
	name = strings.TrimSuffix(name, ".sh")
	if _, ok := b.scripts[name]; ok {
		panic(fmt.Errorf("Basher: duplicate script name %q", name))
	}
	scriptpath := filepath.Join(b.tmpdir, name+".sh")
	b.scripts[name] = scriptpath
	// Set a new environment variable to the full path and script name
	// (including .sh) of the script. However, the name of the environment
	// variable itself will be sans any .sh suffix.
	envname := allowednamechars.ReplaceAllString(name, "_")
	f, err := os.OpenFile(b.defspath, os.O_APPEND|os.O_WRONLY, 0744)
	if err != nil {
		panic(fmt.Errorf(
			"Basher: cannot augment common definitions script %q, reason: %v",
			b.defspath, err))
	}
	defer f.Close()
	if !common {
		if _, err := f.WriteString(fmt.Sprintf("%s=%q\n", envname, scriptpath)); err != nil {
			panic(fmt.Errorf(
				"Basher: cannot augment common definitions script %q, reason: %v",
				b.defspath, err))
		}
	} else {
		if _, err := f.WriteString(fmt.Sprintf(". %q\n", scriptpath)); err != nil {
			panic(fmt.Errorf(
				"Basher: cannot augment common definitions script %q, reason: %v",
				b.defspath, err))
		}
	}
	// Create a new (executable) script file with the given name in the
	// temporary directory. We automatically prefix the script with a BASH
	// shebang and source the script alias definition so the script can be
	// called by their registered names but point to the correct temporary
	// location they were written to.
	f, err = os.OpenFile(scriptpath, os.O_WRONLY|os.O_CREATE, 0744)
	if err != nil {
		panic(fmt.Errorf(
			"Basher: cannot create temporary %q script as %q, reason: %v",
			name, scriptpath, err))
	}
	defer f.Close()
	header := "#!/bin/bash\n"
	if !common {
		header += ". " + b.defspath + "\n"
	}
	script = header + script
	if !strings.HasSuffix(script, "\n") {
		script += "\n"
	}
	if _, err = f.WriteString(script); err != nil {
		panic(fmt.Errorf(
			"Basher: cannot create temporary %q script as %q, reason: %v",
			name, scriptpath, err))
	}
}

// init initializes a Basher if it hasn't been initialized so far. Thus, init
// can be called multiple times without causing damage.
func (b *Basher) init(tmp string) {
	if b.tmpdir != "" {
		return // already initialized, so we're done already.
	}
	// If this basher hasn't yet been initialized, we first create a temporary
	// directory with a prefix containing the current test's source code
	// filename (but without the ".go" file suffix) and a random suffix.
	currentSpecReport := ginkgo.CurrentSpecReport()
	prefix := fmt.Sprintf("%s-line-%d-",
		strings.TrimSuffix(path.Base(currentSpecReport.FileName()), ".go"),
		currentSpecReport.LineNumber())
	tmpdir, err := os.MkdirTemp(tmp, prefix)
	if err != nil {
		panic(err.Error())
	}
	b.tmpdir = tmpdir
	b.scripts = make(map[string]string)
	// Set up a script file to be sourced by auxiliary scripts, which will
	// receive common environment variables definitions pointing to the
	// temporary locations of these aux scripts during a test.
	b.defspath = filepath.Join(b.tmpdir, defsfilename)
	f, err := os.OpenFile(b.defspath, os.O_CREATE|os.O_WRONLY, 0744)
	if err != nil {
		panic(fmt.Errorf(
			"Basher: failed to create %q for common definitions, reason: %v",
			b.defspath, err))
	}
	defer f.Close()
	if _, err = f.WriteString("#!/bin/bash\n"); err != nil {
		panic(fmt.Errorf(
			"Basher: cannot write %q with common definitions, reason: %v",
			b.defspath, err))
	}
}<|MERGE_RESOLUTION|>--- conflicted
+++ resolved
@@ -47,16 +47,8 @@
 // scripts, these scripts must be referenced via automatically injected
 // environment variables named as the script (but without an ".sh" suffix).
 //
-<<<<<<< HEAD
-// For example, script "a.sh" wants to call script "b.sh", so it needs to
-// substitute "b.sh" by $b (or ${b}):
-//
-//	# script "a"
-//	$b arg1 arg2 etc # call script "b"
-=======
 // For example, script “a.sh” wants to call script “b.sh”, so it needs to
 // substitute “b.sh” by “$b” (or “${b}”):
->>>>>>> f8820ed5
 //
 //	# script "a"
 //	$b arg1 arg2 etc # call script "b"
