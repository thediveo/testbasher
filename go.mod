module github.com/thediveo/testbasher

go 1.17

require (
<<<<<<< HEAD
	github.com/onsi/ginkgo/v2 v2.1.4
	github.com/onsi/gomega v1.20.0
)

require (
	github.com/google/go-cmp v0.5.8 // indirect
	golang.org/x/net v0.0.0-20220425223048-2871e0cb64e4 // indirect
	golang.org/x/sys v0.0.0-20220422013727-9388b58f7150 // indirect
	golang.org/x/text v0.3.7 // indirect
=======
	github.com/onsi/ginkgo/v2 v2.9.2
	github.com/onsi/gomega v1.27.6
)

require (
	github.com/go-logr/logr v1.2.3 // indirect
	github.com/go-task/slim-sprig v0.0.0-20230315185526-52ccab3ef572 // indirect
	github.com/google/go-cmp v0.5.9 // indirect
	github.com/google/pprof v0.0.0-20210407192527-94a9f03dee38 // indirect
	golang.org/x/net v0.8.0 // indirect
	golang.org/x/sys v0.6.0 // indirect
	golang.org/x/text v0.8.0 // indirect
	golang.org/x/tools v0.7.0 // indirect
>>>>>>> f8820ed5
	gopkg.in/yaml.v2 v2.4.0 // indirect
	gopkg.in/yaml.v3 v3.0.1 // indirect
)<|MERGE_RESOLUTION|>--- conflicted
+++ resolved
@@ -3,17 +3,6 @@
 go 1.17
 
 require (
-<<<<<<< HEAD
-	github.com/onsi/ginkgo/v2 v2.1.4
-	github.com/onsi/gomega v1.20.0
-)
-
-require (
-	github.com/google/go-cmp v0.5.8 // indirect
-	golang.org/x/net v0.0.0-20220425223048-2871e0cb64e4 // indirect
-	golang.org/x/sys v0.0.0-20220422013727-9388b58f7150 // indirect
-	golang.org/x/text v0.3.7 // indirect
-=======
 	github.com/onsi/ginkgo/v2 v2.9.2
 	github.com/onsi/gomega v1.27.6
 )
@@ -27,7 +16,5 @@
 	golang.org/x/sys v0.6.0 // indirect
 	golang.org/x/text v0.8.0 // indirect
 	golang.org/x/tools v0.7.0 // indirect
->>>>>>> f8820ed5
-	gopkg.in/yaml.v2 v2.4.0 // indirect
 	gopkg.in/yaml.v3 v3.0.1 // indirect
 )